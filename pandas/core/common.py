"""
Misc tools for implementing data structures
"""
try:
    import cPickle as pickle
except ImportError:  # pragma: no cover
    import pickle

try:
    from io import BytesIO
except ImportError:  # pragma: no cover
    # Python < 2.6
    from cStringIO import StringIO as BytesIO
import itertools

from cStringIO import StringIO

from numpy.lib.format import read_array, write_array
import numpy as np

import pandas._tseries as lib
from pandas.util import py3compat
import codecs
import csv

# XXX: HACK for NumPy 1.5.1 to suppress warnings
try:
    np.seterr(all='ignore')
    np.set_printoptions(suppress=True)
except Exception: # pragma: no cover
    pass

class PandasError(Exception):
    pass

class AmbiguousIndexError(PandasError, KeyError):
    pass

def isnull(obj):
    '''
    Replacement for numpy.isnan / -numpy.isfinite which is suitable
    for use on object arrays.

    Parameters
    ----------
    arr: ndarray or object value

    Returns
    -------
    boolean ndarray or boolean
    '''
    if np.isscalar(obj) or obj is None:
        return lib.checknull(obj)

    from pandas.core.generic import PandasObject
    from pandas import Series
    if isinstance(obj, np.ndarray):
        if obj.dtype.kind in ('O', 'S'):
            # Working around NumPy ticket 1542
            shape = obj.shape
            result = np.empty(shape, dtype=bool)
            vec = lib.isnullobj(obj.ravel())
            result[:] = vec.reshape(shape)

            if isinstance(obj, Series):
                result = Series(result, index=obj.index, copy=False)
        elif obj.dtype == np.datetime64:
            # this is the NaT pattern
            result = obj.ravel().view('i8') == 0x8000000000000000
        else:
            result = -np.isfinite(obj)
        return result
    elif isinstance(obj, PandasObject):
        # TODO: optimize for DataFrame, etc.
        return obj.apply(isnull)
    else:
        return obj is None

def notnull(obj):
    '''
    Replacement for numpy.isfinite / -numpy.isnan which is suitable
    for use on object arrays.

    Parameters
    ----------
    arr: ndarray or object value

    Returns
    -------
    boolean ndarray or boolean
    '''
    res = isnull(obj)
    if np.isscalar(res):
        return not res
    return -res

def _pickle_array(arr):
    arr = arr.view(np.ndarray)

    buf = BytesIO()
    write_array(buf, arr)

    return buf.getvalue()

def _unpickle_array(bytes):
    arr = read_array(BytesIO(bytes))
    return arr

def _take_1d_bool(arr, indexer, out, fill_value=np.nan):
    view = arr.view(np.uint8)
    outview = out.view(np.uint8)
    lib.take_1d_bool(view, indexer, outview, fill_value=fill_value)

def _take_2d_axis0_bool(arr, indexer, out, fill_value=np.nan):
    view = arr.view(np.uint8)
    outview = out.view(np.uint8)
    lib.take_2d_axis0_bool(view, indexer, outview, fill_value=fill_value)

def _take_2d_axis1_bool(arr, indexer, out, fill_value=np.nan):
    view = arr.view(np.uint8)
    outview = out.view(np.uint8)
    lib.take_2d_axis1_bool(view, indexer, outview, fill_value=fill_value)

_take1d_dict = {
    'float64' : lib.take_1d_float64,
    'int32' : lib.take_1d_int32,
    'int64' : lib.take_1d_int64,
    'object' : lib.take_1d_object,
    'bool' : _take_1d_bool
}

_take2d_axis0_dict = {
    'float64' : lib.take_2d_axis0_float64,
    'int32' : lib.take_2d_axis0_int32,
    'int64' : lib.take_2d_axis0_int64,
    'object' : lib.take_2d_axis0_object,
    'bool' : _take_2d_axis0_bool
}

_take2d_axis1_dict = {
    'float64' : lib.take_2d_axis1_float64,
    'int32' : lib.take_2d_axis1_int32,
    'int64' : lib.take_2d_axis1_int64,
    'object' : lib.take_2d_axis1_object,
    'bool' : _take_2d_axis1_bool
}

def _get_take2d_function(dtype_str, axis=0):
    if axis == 0:
        return _take2d_axis0_dict[dtype_str]
    else:
        return _take2d_axis1_dict[dtype_str]

def take_1d(arr, indexer, out=None, fill_value=np.nan):
    """
    Specialized Cython take which sets NaN values in one pass
    """
    dtype_str = arr.dtype.name

    n = len(indexer)

    if not isinstance(indexer, np.ndarray):
        # Cython methods expects 32-bit integers
        indexer = np.array(indexer, dtype=np.int32)

    indexer = _ensure_int32(indexer)

    out_passed = out is not None

    if dtype_str in ('int32', 'int64', 'bool'):
        try:
            if out is None:
                out = np.empty(n, dtype=arr.dtype)
            take_f = _take1d_dict[dtype_str]
            take_f(arr, indexer, out=out, fill_value=fill_value)
        except ValueError:
            mask = indexer == -1
            if len(arr) == 0:
                if not out_passed:
                    out = np.empty(n, dtype=arr.dtype)
            else:
                out = arr.take(indexer, out=out)
            if mask.any():
                if out_passed:
                    raise Exception('out with dtype %s does not support NA' %
                                    out.dtype)
                out = _maybe_upcast(out)
                np.putmask(out, mask, fill_value)
    elif dtype_str in ('float64', 'object'):
        if out is None:
            out = np.empty(n, dtype=arr.dtype)
        take_f = _take1d_dict[dtype_str]
        take_f(arr, indexer, out=out, fill_value=fill_value)
    else:
        out = arr.take(indexer, out=out)
        mask = indexer == -1
        if mask.any():
            if out_passed:
                raise Exception('out with dtype %s does not support NA' %
                                out.dtype)
            out = _maybe_upcast(out)
            np.putmask(out, mask, fill_value)

    return out

def take_2d(arr, indexer, out=None, mask=None, needs_masking=None, axis=0,
            fill_value=np.nan):
    """
    Specialized Cython take which sets NaN values in one pass
    """
    dtype_str = arr.dtype.name

    out_shape = list(arr.shape)
    out_shape[axis] = len(indexer)
    out_shape = tuple(out_shape)

    if not isinstance(indexer, np.ndarray):
        # Cython methods expects 32-bit integers
        indexer = np.array(indexer, dtype=np.int32)

    indexer = _ensure_int32(indexer)

    if dtype_str in ('int32', 'int64', 'bool'):
        if mask is None:
            mask = indexer == -1
            needs_masking = mask.any()

        if needs_masking:
            # upcasting may be required
            result = arr.take(indexer, axis=axis, out=out)
            result = _maybe_mask(result, mask, needs_masking, axis=axis,
                                 out_passed=out is not None,
                                 fill_value=fill_value)
            return result
        else:
            if out is None:
                out = np.empty(out_shape, dtype=arr.dtype)
            take_f = _get_take2d_function(dtype_str, axis=axis)
            take_f(arr, indexer, out=out, fill_value=fill_value)
            return out
    elif dtype_str in ('float64', 'object'):
        if out is None:
            out = np.empty(out_shape, dtype=arr.dtype)
        take_f = _get_take2d_function(dtype_str, axis=axis)
        take_f(arr, indexer, out=out, fill_value=fill_value)
        return out
    else:
        if mask is None:
            mask = indexer == -1
            needs_masking = mask.any()

        # GH #486
        if out is not None and arr.dtype != out.dtype:
            arr = arr.astype(out.dtype)

        result = arr.take(indexer, axis=axis, out=out)
        result = _maybe_mask(result, mask, needs_masking, axis=axis,
                             out_passed=out is not None,
                             fill_value=fill_value)
        return result

def mask_out_axis(arr, mask, axis, fill_value=np.nan):
    indexer = [slice(None)] * arr.ndim
    indexer[axis] = mask

    arr[tuple(indexer)] = fill_value

def take_fast(arr, indexer, mask, needs_masking, axis=0, out=None,
              fill_value=np.nan):
    if arr.ndim == 2:
        return take_2d(arr, indexer, out=out, mask=mask,
                       needs_masking=needs_masking,
                       axis=axis, fill_value=fill_value)

    result = arr.take(indexer, axis=axis, out=out)
    result = _maybe_mask(result, mask, needs_masking, axis=axis,
                         out_passed=out is not None, fill_value=fill_value)
    return result

def _maybe_mask(result, mask, needs_masking, axis=0, out_passed=False,
                fill_value=np.nan):
    if needs_masking:
        if out_passed and _need_upcast(result):
            raise Exception('incompatible type for NAs')
        else:
            # a bit spaghettified
            result = _maybe_upcast(result)
            mask_out_axis(result, mask, axis, fill_value)
    return result

def _maybe_upcast(values):
    if issubclass(values.dtype.type, np.integer):
        values = values.astype(float)
    elif issubclass(values.dtype.type, np.bool_):
        values = values.astype(object)

    return values

def _need_upcast(values):
    if issubclass(values.dtype.type, (np.integer, np.bool_)):
        return True
    return False

<<<<<<< HEAD
def pad_1d(values, limit=None):
    if is_float_dtype(values):
        _method = lib.pad_inplace_float64
    elif values.dtype == np.object_:
        _method = lib.pad_inplace_object
    else: # pragma: no cover
        raise ValueError('Invalid dtype for padding')

    _method(values, isnull(values).view(np.uint8), limit=limit)

def backfill_1d(values, limit=None):
    if is_float_dtype(values):
        _method = lib.backfill_inplace_float64
    elif values.dtype == np.object_:
        _method = lib.backfill_inplace_object
    else: # pragma: no cover
        raise ValueError('Invalid dtype for padding')

    _method(values, isnull(values).view(np.uint8), limit=limit)

=======


def _consensus_name_attr(objs):
    name = objs[0].name
    for obj in objs[1:]:
        if obj.name != name:
            return None
    return name
>>>>>>> a5a2a04e

#-------------------------------------------------------------------------------
# Lots of little utilities

def _infer_dtype(value):
    if isinstance(value, (float, np.floating)):
        return np.float_
    elif isinstance(value, (bool, np.bool_)):
        return np.bool_
    elif isinstance(value, (int, np.integer)):
        return np.int_
    else:
        return np.object_

def _possibly_cast_item(obj, item, dtype):
    chunk = obj[item]

    if chunk.values.dtype != dtype:
        if dtype in (np.object_, np.bool_):
            obj[item] = chunk.astype(np.object_)
        elif not issubclass(dtype, (np.integer, np.bool_)): # pragma: no cover
            raise ValueError("Unexpected dtype encountered: %s" % dtype)

def _is_bool_indexer(key):
    if isinstance(key, np.ndarray) and key.dtype == np.object_:
        if not lib.is_bool_array(key):
            if isnull(key).any():
                raise ValueError('cannot index with vector containing '
                                 'NA / NaN values')
            return False
        return True
    elif isinstance(key, np.ndarray) and key.dtype == np.bool_:
        return True
    elif isinstance(key, list):
        try:
            return np.asarray(key).dtype == np.bool_
        except TypeError: # pragma: no cover
            return False

    return False

def _default_index(n):
    from pandas.core.index import Index
    return Index(np.arange(n))

def ensure_float(arr):
    if issubclass(arr.dtype.type, np.integer):
        arr = arr.astype(float)

    return arr

def _mut_exclusive(arg1, arg2):
    if arg1 is not None and arg2 is not None:
        raise Exception('mutually exclusive arguments')
    elif arg1 is not None:
        return arg1
    else:
        return arg2

def _any_none(*args):
    for arg in args:
        if arg is None:
            return True
    return False

def _all_not_none(*args):
    for arg in args:
        if arg is None:
            return False
    return True

def _try_sort(iterable):
    listed = list(iterable)
    try:
        return sorted(listed)
    except Exception:
        return listed

#------------------------------------------------------------------------------
# miscellaneous python tools

def rands(n):
    """Generates a random alphanumeric string of length *n*"""
    from random import Random
    import string
    return ''.join(Random().sample(string.ascii_letters+string.digits, n))

def adjoin(space, *lists):
    """
    Glues together two sets of strings using the amount of space requested.
    The idea is to prettify.
    """
    out_lines = []
    newLists = []
    lengths = [max(map(len, x)) + space for x in lists[:-1]]

    # not the last one
    lengths.append(max(map(len, lists[-1])))

    maxLen = max(map(len, lists))
    for i, lst in enumerate(lists):
        nl = [x.ljust(lengths[i]) for x in lst]
        nl.extend([' ' * lengths[i]] * (maxLen - len(lst)))
        newLists.append(nl)
    toJoin = zip(*newLists)
    for lines in toJoin:
        out_lines.append(_join_unicode(lines))
    return _join_unicode(out_lines, sep='\n')

def _join_unicode(lines, sep=''):
    try:
        return sep.join(lines)
    except UnicodeDecodeError:
        sep = unicode(sep)
        return sep.join([x.decode('utf-8') if isinstance(x, str) else x
                         for x in lines])

def iterpairs(seq):
    """
    Parameters
    ----------
    seq: sequence

    Returns
    -------
    iterator returning overlapping pairs of elements

    Example
    -------
    >>> iterpairs([1, 2, 3, 4])
    [(1, 2), (2, 3), (3, 4)
    """
    # input may not be sliceable
    seq_it = iter(seq)
    seq_it_next = iter(seq)
    _ = seq_it_next.next()

    return itertools.izip(seq_it, seq_it_next)

def indent(string, spaces=4):
    dent = ' ' * spaces
    return '\n'.join([dent + x for x in string.split('\n')])

def banner(message):
    """
    Return 80-char width message declaration with = bars on top and bottom.
    """
    bar = '=' * 80
    return '%s\n%s\n%s' % (bar, message, bar)

class groupby(dict):
    """
    A simple groupby different from the one in itertools.

    Does not require the sequence elements to be sorted by keys,
    however it is slower.
    """
    def __init__(self, seq, key=lambda x:x):
        for value in seq:
            k = key(value)
            self.setdefault(k, []).append(value)
    try:
        __iter__ = dict.iteritems
    except AttributeError:  # pragma: no cover
        # Python 3
        def __iter__(self):
            return iter(dict.items(self))

def map_indices_py(arr):
    """
    Returns a dictionary with (element, index) pairs for each element in the
    given array/list
    """
    return dict([(x, i) for i, x in enumerate(arr)])

def union(*seqs):
    result = set([])
    for seq in seqs:
        if not isinstance(seq, set):
            seq = set(seq)
        result |= seq
    return type(seqs[0])(list(result))

def difference(a, b):
    return type(a)(list(set(a) - set(b)))

def intersection(*seqs):
    result = set(seqs[0])
    for seq in seqs:
        if not isinstance(seq, set):
            seq = set(seq)
        result &= seq
    return type(seqs[0])(list(result))

def _asarray_tuplesafe(values, dtype=None):
    if not isinstance(values, (list, tuple, np.ndarray)):
        values = list(values)

    if isinstance(values, list) and dtype in [np.object_, object]:
        return lib.list_to_object_array(values)

    result = np.asarray(values, dtype=dtype)

    if issubclass(result.dtype.type, basestring):
        result = np.asarray(values, dtype=object)

    if result.ndim == 2:
        if isinstance(values, list):
            return lib.list_to_object_array(values)
        else:
            # Making a 1D array that safely contains tuples is a bit tricky
            # in numpy, leading to the following
            result = np.empty(len(values), dtype=object)
            result[:] = values

    return result

def _stringify(col):
    # unicode workaround
    try:
        return unicode(col)
    except UnicodeError:
        return console_encode(col)

def _stringify_seq(values):
    if any(isinstance(x, unicode) for x in values):
        return [_stringify(x) for x in values]
    return [str(x) for x in values]

def _maybe_make_list(obj):
    if obj is not None and not isinstance(obj, (tuple, list)):
        return [obj]
    return obj

def is_integer(obj):
    return isinstance(obj, (int, long, np.integer))

def is_float(obj):
    return isinstance(obj, (float, np.floating))

def is_iterator(obj):
    # python 3 generators have __next__ instead of next
    return hasattr(obj, 'next') or hasattr(obj, '__next__')

def is_integer_dtype(arr_or_dtype):
    if isinstance(arr_or_dtype, np.dtype):
        tipo = arr_or_dtype.type
    else:
        tipo = arr_or_dtype.dtype.type
    return (issubclass(tipo, np.integer) and not
            issubclass(tipo, np.datetime64))

def is_float_dtype(arr_or_dtype):
    if isinstance(arr_or_dtype, np.dtype):
        tipo = arr_or_dtype.type
    else:
        tipo = arr_or_dtype.dtype.type
    return issubclass(tipo, np.floating)


def _ensure_float64(arr):
    if arr.dtype != np.float64:
        arr = arr.astype(np.float64)
    return arr

def _ensure_int64(arr):
    if arr.dtype != np.int64:
        arr = arr.astype(np.int64)
    return arr

def _ensure_platform_int(labels):
    if labels.dtype != np.int_:  # pragma: no cover
        labels = labels.astype(np.int_)
    return labels

def _ensure_int32(arr):
    if arr.dtype != np.int32:
        arr = arr.astype(np.int32)
    return arr

def _ensure_object(arr):
    if arr.dtype != np.object_:
        arr = arr.astype('O')
    return arr

def _clean_fill_method(method):
    method = method.lower()
    if method == 'ffill':
        method = 'pad'
    if method == 'bfill':
        method = 'backfill'
    return method

def _all_none(*args):
    for arg in args:
        if arg is not None:
            return False
    return True


def save(obj, path):
    """
    Pickle (serialize) object to input file path

    Parameters
    ----------
    obj : any object
    path : string
        File path
    """
    f = open(path, 'wb')
    try:
        pickle.dump(obj, f, protocol=pickle.HIGHEST_PROTOCOL)
    finally:
        f.close()


def load(path):
    """
    Load pickled pandas object (or any other pickled object) from the specified
    file path

    Parameters
    ----------
    path : string
        File path

    Returns
    -------
    unpickled : type of object stored in file
    """
    f = open(path, 'rb')
    try:
        return pickle.load(f)
    finally:
        f.close()

def console_encode(value):
    if py3compat.PY3 or not isinstance(value, unicode):
        return value

    try:
        import sys
        return value.encode(sys.stdin.encoding, 'replace')
    except (AttributeError, TypeError):
        return value.encode('ascii', 'replace')

class UTF8Recoder:
    """
    Iterator that reads an encoded stream and reencodes the input to UTF-8
    """
    def __init__(self, f, encoding):
        self.reader = codecs.getreader(encoding)(f)

    def __iter__(self):
        return self

    def next(self):
        return self.reader.next().encode("utf-8")

def _get_handle(path, mode, encoding=None):
    if py3compat.PY3:  # pragma: no cover
        if encoding:
            f = open(path, mode, encoding=encoding)
        else:
            f = open(path, mode, errors='replace')
    else:
        f = open(path, mode)
    return f

if py3compat.PY3:  # pragma: no cover
    def UnicodeReader(f, dialect=csv.excel, encoding="utf-8", **kwds):
        # ignore encoding
        return csv.reader(f, dialect=dialect, **kwds)

    def UnicodeWriter(f, dialect=csv.excel, encoding="utf-8", **kwds):
        return csv.writer(f, dialect=dialect, **kwds)
else:
    class UnicodeReader:
        """
        A CSV reader which will iterate over lines in the CSV file "f",
        which is encoded in the given encoding.

        On Python 3, this is replaced (below) by csv.reader, which handles
        unicode.
        """

        def __init__(self, f, dialect=csv.excel, encoding="utf-8", **kwds):
            f = UTF8Recoder(f, encoding)
            self.reader = csv.reader(f, dialect=dialect, **kwds)

        def next(self):
            row = self.reader.next()
            return [unicode(s, "utf-8") for s in row]

        def __iter__(self):  # pragma: no cover
            return self

    class UnicodeWriter:
        """
        A CSV writer which will write rows to CSV file "f",
        which is encoded in the given encoding.
        """

        def __init__(self, f, dialect=csv.excel, encoding="utf-8", **kwds):
            # Redirect output to a queue
            self.queue = StringIO()
            self.writer = csv.writer(self.queue, dialect=dialect, **kwds)
            self.stream = f
            self.encoder = codecs.getincrementalencoder(encoding)()

        def writerow(self, row):
            row = [x if isinstance(x, basestring) else str(x) for x in row]
            self.writer.writerow([s.encode("utf-8") for s in row])
            # Fetch UTF-8 output from the queue ...
            data = self.queue.getvalue()
            data = data.decode("utf-8")
            # ... and reencode it into the target encoding
            data = self.encoder.encode(data)
            # write to the target stream
            self.stream.write(data)
            # empty queue
            self.queue.truncate(0)<|MERGE_RESOLUTION|>--- conflicted
+++ resolved
@@ -301,7 +301,6 @@
         return True
     return False
 
-<<<<<<< HEAD
 def pad_1d(values, limit=None):
     if is_float_dtype(values):
         _method = lib.pad_inplace_float64
@@ -320,10 +319,6 @@
     else: # pragma: no cover
         raise ValueError('Invalid dtype for padding')
 
-    _method(values, isnull(values).view(np.uint8), limit=limit)
-
-=======
-
 
 def _consensus_name_attr(objs):
     name = objs[0].name
@@ -331,7 +326,6 @@
         if obj.name != name:
             return None
     return name
->>>>>>> a5a2a04e
 
 #-------------------------------------------------------------------------------
 # Lots of little utilities
